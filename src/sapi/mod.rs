use pasir_sapi::ext::SapiBuilderExt;
pub(crate) mod context;
mod ext;

use std::ffi::CStr;
use std::ffi::CString;
use std::ffi::c_char;
use std::ffi::c_int;
use std::ffi::c_void;
use std::str::FromStr;

use bytes::Bytes;
use bytes::BytesMut;
use ext_php_rs::builders::SapiBuilder;
use ext_php_rs::prelude::*;
use ext_php_rs::types::Zval;
use ext_php_rs::zend::FunctionEntry;
use ext_php_rs::zend::SapiGlobals;
use ext_php_rs::zend::SapiHeader;
use ext_php_rs::zend::SapiModule;
use headers::HeaderMapExt;
use headers::Host;
use hyper::Uri;
use hyper::header::HeaderName;
use hyper::header::HeaderValue;
use pasir_sapi::context::ServerContext;
use pasir_sapi::util::*;
use pasir_sapi::variables::*;
use tracing::debug;
use tracing::error;
use tracing::info;
use tracing::warn;

use crate::sapi::context::Context;

#[derive(Clone, Debug)]
pub(crate) struct Sapi(pub(crate) *mut SapiModule);

unsafe impl Send for Sapi {}
unsafe impl Sync for Sapi {}

impl Sapi {
  pub(crate) fn new(php_info_as_text: bool, ini_entries: Option<String>) -> Self {
    let mut builder = SapiBuilder::new(env!("CARGO_PKG_NAME"), env!("CARGO_PKG_DESCRIPTION"))
      .ub_write_function(ub_write)
      .flush_function(flush)
      .send_header_function(send_header)
      .read_cookies_function(read_cookies)
      .register_server_variables_function(register_server_variables);

    if let Some(entries) = ini_entries {
      builder = builder.ini_entries(entries);
    }

    let function_entry = wrap_function!(pasir_finish_request).build().expect("Failed to build functions");
    let mut function_alias = function_entry;
    function_alias.fname = CString::new("fastcgi_finish_request").expect("String contain nul byte").into_raw();

    let functions = vec![function_entry, function_alias, FunctionEntry::end()];

    let mut sapi_module = builder.build_sapi_module::<Self>().unwrap();
    sapi_module.phpinfo_as_text = php_info_as_text as c_int;
    sapi_module.additional_functions = Box::into_raw(functions.into_boxed_slice()).cast();
    Self(sapi_module.into_raw())
  }
}

impl Drop for Sapi {
  fn drop(&mut self) {
    unsafe {
      let sapi_module = Box::from_raw(self.0);

      drop(CString::from_raw(sapi_module.name));
      drop(CString::from_raw(sapi_module.pretty_name));
      if !sapi_module.ini_entries.is_null() {
        #[cfg(not(php83))]
        drop(CString::from_raw(sapi_module.ini_entries));
        #[cfg(php83)]
        drop(CString::from_raw(sapi_module.ini_entries.cast_mut()));
      }

      let additional_functions = std::slice::from_raw_parts(sapi_module.additional_functions, 3);
      if let Some(function) = additional_functions.first() {
        drop(CString::from_raw(function.fname.cast_mut()));
        drop(Box::from_raw(function.arg_info.cast_mut()));
      }
      if let Some(function) = additional_functions.get(1) {
        drop(CString::from_raw(function.fname.cast_mut()));
      }
      drop(Box::from_raw(sapi_module.additional_functions.cast_mut()));
    };
  }
}

impl pasir_sapi::Sapi for Sapi {
  type ServerContext<'a> = Context;

  extern "C" fn log_message(message: *const c_char, syslog_type_int: c_int) {
    unsafe {
      let error_message = CStr::from_ptr(message).to_string_lossy();
      match syslog_type_int {
        0..=3 => error!("{error_message}"),
        4 => warn!("{error_message}"),
        5 | 6 => info!("{error_message}"),
        7 => debug!("{error_message}"),
        _ => (),
      };
    }
  }
}

impl From<&Sapi> for *mut SapiModule {
  fn from(value: &Sapi) -> Self {
    value.0
  }
}
extern "C" fn ub_write(str: *const c_char, str_length: usize) -> usize {
  if str.is_null() || str_length == 0 {
    return 0;
  }

  // Not in a server context, write to stdout.
  if SapiGlobals::get().server_context.is_null() {
    let mut bytes = unsafe { std::slice::from_raw_parts(str.cast(), str_length) }.to_vec();
    if bytes.last() != Some(&0) {
      bytes.push(0);
    }

    return match CStr::from_bytes_with_nul(&bytes) {
      Ok(s) => {
        print!("{}", s.to_string_lossy());
        str_length
      }
      Err(_) => 0,
    };
  }

  let context = Context::from_server_context(SapiGlobals::get().server_context);
  if context.is_request_finished() {
    return 0;
  }

  let char = unsafe { std::slice::from_raw_parts(str.cast(), str_length) };
  match context.ub_write(Bytes::from(BytesMut::from(char))) {
    true => str_length,
    false => {
      pasir_sapi::util::handle_abort_connection();
      0
    }
  }
}

extern "C" fn flush(server_context: *mut c_void) {
  if !server_context.is_null() {
    Context::from_server_context(server_context).flush();
  }
}

extern "C" fn send_header(header: *mut SapiHeader, server_context: *mut c_void) {
  if server_context.is_null() {
    return;
  }

  if let Some(sapi_header) = unsafe { header.as_ref() } {
    if sapi_header.header.is_null() {
      return;
    }

    let context = Context::from_server_context(server_context);
    if let Some(value) = sapi_header.value() {
      context.append_response_header(HeaderName::from_str(sapi_header.name()).unwrap(), HeaderValue::from_str(value).unwrap());
    }
  }
}

extern "C" fn read_cookies() -> *mut c_char {
  Context::from_server_context(SapiGlobals::get().server_context)
    .headers()
    .get("Cookie")
    .map(|cookie| CString::new(cookie.to_str().unwrap()).unwrap().into_raw())
    .unwrap_or(std::ptr::null_mut())
}

extern "C" fn register_server_variables(vars: *mut Zval) {
<<<<<<< HEAD
  unsafe {
    register_variable(
      SERVER_SOFTWARE,
      format!(
        "{}/{} ({})",
        env!("CARGO_PKG_NAME"),
        env!("CARGO_PKG_VERSION"),
        env!("CARGO_PKG_DESCRIPTION"),
      ),
      vars,
    )
  };
=======
  register_variable(
    SERVER_SOFTWARE,
    format!("{}/{} ({})", env!("CARGO_PKG_NAME"), env!("CARGO_PKG_VERSION"), env!("CARGO_PKG_DESCRIPTION"),),
    vars,
  );
>>>>>>> f7b0de7b

  let sapi_globals = SapiGlobals::get();
  let request_info = sapi_globals.request_info();
  if !request_info.request_uri.is_null() {
<<<<<<< HEAD
    unsafe {
      pasir_sys::php_register_variable(
        REQUEST_URI.as_ptr(),
        request_info.request_uri.cast_const(),
        vars,
      );
    }
  }
  if !request_info.request_method.is_null() {
    unsafe {
      pasir_sys::php_register_variable(REQUEST_METHOD.as_ptr(), request_info.request_method, vars);
    }
  }
  if !request_info.query_string.is_null() {
    unsafe {
      pasir_sys::php_register_variable(
        QUERY_STRING.as_ptr(),
        request_info.query_string.cast_const(),
        vars,
      );
    }
=======
    unsafe { pasir::ffi::php_register_variable(REQUEST_URI.as_ptr(), request_info.request_uri.cast_const(), vars) };
  }
  if !request_info.request_method.is_null() {
    unsafe { pasir::ffi::php_register_variable(REQUEST_METHOD.as_ptr(), request_info.request_method, vars) };
  }
  if !request_info.query_string.is_null() {
    unsafe { pasir::ffi::php_register_variable(QUERY_STRING.as_ptr(), request_info.query_string.cast_const(), vars) };
>>>>>>> f7b0de7b
  }

  if sapi_globals.server_context.is_null() {
    return;
  }

  let context = Context::from_server_context(sapi_globals.server_context);
  let root = context.root().to_str().unwrap_or_default();
  let script_name = context.script_name();
  let path_info = context.path_info();
  let php_self = format!("{}{}", script_name, path_info.unwrap_or_default());

  unsafe {
    register_variable(PHP_SELF, php_self, vars);
    register_variable(SERVER_PROTOCOL, format!("{:?}", context.version()), vars);
    register_variable(DOCUMENT_ROOT, root, vars);
    register_variable(REMOTE_ADDR, context.peer_addr().ip().to_string(), vars);
    register_variable(REMOTE_PORT, context.peer_addr().port().to_string(), vars);
    register_variable(SCRIPT_FILENAME, format!("{root}{script_name}"), vars);
    register_variable(SERVER_ADDR, context.local_addr().ip().to_string(), vars);
    register_variable(SERVER_PORT, context.local_addr().port().to_string(), vars);
    register_variable(SCRIPT_NAME, script_name, vars);
    if let Some(path_info) = path_info {
      register_variable(PATH_INFO, path_info, vars);
    }
  }

  let headers = context.headers();

  if let Ok(uri) = match headers.typed_get::<Host>() {
    None => Uri::from_maybe_shared(""),
    Some(host) => Uri::from_str(host.hostname()),
  } {
    unsafe { register_variable(SERVER_NAME, uri.host().unwrap(), vars) };
  }

  for (name, value) in headers.iter() {
    let header_name = format!("HTTP_{}", name.as_str().to_uppercase().replace('-', "_"));
    unsafe {
      register_variable(
        CString::new(header_name).unwrap().as_c_str(),
        value.to_str().unwrap(),
        vars,
      )
    };
  }
}

#[php_function]
fn pasir_finish_request() -> bool {
  Context::from_server_context(SapiGlobals::get().server_context).finish_request()
}

#[cfg(test)]
pub(crate) mod tests {
  use std::collections::HashMap;
  use std::net::Ipv4Addr;
  use std::path::PathBuf;
  use std::sync::Arc;
  use std::sync::Mutex;

  use hyper::Request;
  use pasir_sapi::Sapi as PasirSapi;
  use pasir_sys::ZEND_RESULT_CODE_SUCCESS;
  use tracing::Event;
  use tracing::Level;
  use tracing::Subscriber;
  use tracing::field::Field;
  use tracing::field::Visit;
  use tracing_subscriber::Layer;
  use tracing_subscriber::layer::SubscriberExt;

  use super::*;
  use crate::sapi::context::ContextBuilder;
  use crate::sapi::context::ContextSender;

  pub(crate) struct TestSapi(*mut SapiModule);

  impl TestSapi {
    pub(crate) fn new() -> Self {
      let sapi = SapiBuilder::new(env!("CARGO_PKG_NAME"), env!("CARGO_PKG_DESCRIPTION"))
        .read_cookies_function(read_cookies_test)
        .build()
        .unwrap()
        .into_raw();
      unsafe { ext_php_rs::embed::ext_php_rs_sapi_startup() };
      unsafe { pasir_sys::sapi_startup(sapi) };
      Self(sapi)
    }
  }

  impl Drop for TestSapi {
    fn drop(&mut self) {
      unsafe { pasir_sys::php_module_shutdown() };
      unsafe { pasir_sys::sapi_shutdown() };
      unsafe { ext_php_rs::embed::ext_php_rs_sapi_shutdown() };
    }
  }

  extern "C" fn read_cookies_test() -> *mut c_char {
    std::ptr::null_mut()
  }

  /// Macro to assert server variable values
  /// Usage: assert_var!(server_variables, REQUEST_URI, "/foo/bar")
  macro_rules! assert_var {
    ($server_variables:expr, $var:ident, $expected:expr) => {
      assert_eq!($server_variables.get($var.to_str().unwrap()).unwrap().string().unwrap(), $expected);
    };
  }

  /// Test SAPI module creation
  /// This tests the core SAPI functionality of creating a new SAPI module instance
  #[test]
  fn test_sapi_new() {
    let sapi = Sapi::new(false, None);

    // Verify that the SAPI module pointer is not null
    assert!(!sapi.0.is_null(), "SAPI module should not be null after creation");

    // Verify that the SAPI module has the correct name and description
    unsafe {
      let sapi_module = *sapi.0;
      assert!(!sapi_module.name.is_null(), "SAPI module name should not be null");

      let name = CStr::from_ptr(sapi_module.name).to_string_lossy();
      assert_eq!(name, env!("CARGO_PKG_NAME"), "SAPI module name should match package name");

      // Verify callback functions are properly set
      assert!(sapi_module.startup.is_some(), "Startup function should be set");
      assert!(sapi_module.shutdown.is_some(), "Shutdown function should be set");
      assert!(sapi_module.ub_write.is_some(), "UB write function should be set");
      assert!(sapi_module.flush.is_some(), "Flush function should be set");
      assert!(sapi_module.send_header.is_some(), "Send header function should be set");
      assert!(sapi_module.read_post.is_some(), "Read post function should be set");
      assert!(sapi_module.read_cookies.is_some(), "Read cookies function should be set");
      assert!(sapi_module.register_server_variables.is_some(), "Register server variables function should be set");
      assert!(sapi_module.log_message.is_some(), "Log message function should be set");
      assert!(sapi_module.get_request_time.is_some(), "Get request time function should be set");
      assert!(sapi_module.sapi_error.is_some(), "SAPI error function should be set");
    }
  }

  /// Test multiple SAPI instances can be created
  /// This ensures SAPI creation is properly isolated
  #[test]
  fn test_multiple_sapi_instances() {
    let sapi1 = Sapi::new(false, None);
    let sapi2 = Sapi::new(false, None);

    // Verify both instances have valid, different pointers
    assert!(!sapi1.0.is_null(), "First SAPI instance should be valid");
    assert!(!sapi2.0.is_null(), "Second SAPI instance should be valid");
    assert_ne!(sapi1.0, sapi2.0, "SAPI instances should have different pointers");
  }

  /// Test SAPI thread safety markers
  /// This verifies that Sapi implements Send and Sync correctly
  #[test]
  fn test_sapi_thread_safety() {
    fn assert_send<T: Send>() {}
    fn assert_sync<T: Sync>() {}

    // These should compile without error due to our unsafe impl Send/Sync
    assert_send::<Sapi>();
    assert_sync::<Sapi>();
  }

  #[test]
  fn test_ub_write() {
    assert_eq!(ub_write(std::ptr::null_mut(), 0), 0);

    let _sapi = TestSapi::new();

    // assert `ub_write` without server context.
    assert_eq!(ub_write(c"Foo".as_ptr(), 3), 3);

    let (_head_rx, _body_rx, context_sender) = ContextSender::receiver();
    let context = ContextBuilder::default().sender(context_sender).build();

    SapiGlobals::get_mut().server_context = context.into_raw().cast();
    assert_eq!(ub_write(c"Foo".as_ptr(), 3), 3);

    unsafe { pasir_sys::php_output_startup() };
    let mut context = unsafe { Context::from_raw(SapiGlobals::get().server_context) };
    assert!(context.finish_request());
    assert_eq!(ub_write(c"Foo".as_ptr(), 3), 0);
  }

  #[tokio::test]
  async fn test_send_header() {
    send_header(std::ptr::null_mut(), std::ptr::null_mut());

    let _sapi = TestSapi::new();

    let (head_rx, _, context_sender) = ContextSender::receiver();
    let context = ContextBuilder::default().sender(context_sender).build();
    let context_raw = context.into_raw();
    let header = SapiHeader {
      header: c"Foo: Bar".as_ptr().cast_mut(),
      header_len: 8,
    };
    let header_raw = Box::into_raw(Box::new(header));
    send_header(header_raw, context_raw.cast());

    unsafe { pasir_sys::php_output_startup() };
    let mut context = unsafe { Context::from_raw(context_raw.cast()) };
    context.finish_request();

    let head = head_rx.await.unwrap();
    assert_eq!(head.headers.get("Foo"), Some(&HeaderValue::from_static("Bar")));
  }

  #[test]
  fn test_read_cookies() {
    let _sapi = TestSapi::new();

    let request = Request::builder().header("Cookie", "foo=bar").body(Bytes::default()).unwrap();
    let context = ContextBuilder::default().request(request).build();
    SapiGlobals::get_mut().server_context = context.into_raw().cast();
    assert_eq!(unsafe { CString::from_raw(read_cookies()) }, CString::new("foo=bar").unwrap());

    let _context = unsafe { Context::from_raw(SapiGlobals::get().server_context) };
  }

  #[test]
  fn test_register_server_variables() -> anyhow::Result<()> {
<<<<<<< HEAD
    let sapi = TestSapi::new();
    assert_eq!(
      unsafe { pasir_sys::php_module_startup(sapi.0, std::ptr::null_mut()) },
      ZEND_RESULT_CODE_SUCCESS
    );
    assert_eq!(unsafe { pasir_sys::php_request_startup() }, ZEND_RESULT_CODE_SUCCESS);
=======
    let _sapi = TestSapi::new();
    assert_eq!(unsafe { pasir::ffi::php_module_startup(_sapi.0, std::ptr::null_mut()) }, ZEND_RESULT_CODE_SUCCESS);
    assert_eq!(unsafe { pasir::ffi::php_request_startup() }, ZEND_RESULT_CODE_SUCCESS);
>>>>>>> f7b0de7b

    let localhost = Ipv4Addr::LOCALHOST;
    let root = PathBuf::from("/foo");
    let request = Request::builder()
      .header("Cookie", "foo=bar")
      .header("Host", localhost.to_string())
      .body(Bytes::default())?;
    let context = ContextBuilder::default()
      .root(root)
      .script_name("/index.php")
      .path_info("/foo/bar")
      .request(request)
      .build();

    let mut sapi_globals = SapiGlobals::get_mut();
    sapi_globals.request_info.request_uri = c"/foo/bar".as_ptr().cast_mut();
    sapi_globals.request_info.request_method = c"GET".as_ptr().cast_mut();
    sapi_globals.request_info.query_string = c"foo=bar".as_ptr().cast_mut();
    sapi_globals.server_context = context.into_raw().cast();
    drop(sapi_globals);

    let mut vars = Zval::new();
    let _ = vars.set_array(HashMap::<String, String>::new());
    assert!(vars.is_array());
    let vars_raw = Box::into_raw(Box::new(vars));
    register_server_variables(vars_raw);

    let zval = unsafe { Box::from_raw(vars_raw) };
    let vars = zval.array().unwrap();
    assert!(vars.get(SERVER_SOFTWARE.to_str()?).is_some());
    assert_var!(vars, REQUEST_URI, "/foo/bar");
    assert_var!(vars, REQUEST_METHOD, "GET");
    assert_var!(vars, QUERY_STRING, "foo=bar");
    assert_var!(vars, PHP_SELF, "/index.php/foo/bar");
    assert_var!(vars, SERVER_PROTOCOL, "HTTP/1.1");
    assert_var!(vars, DOCUMENT_ROOT, "/foo");
    assert_var!(vars, REMOTE_ADDR, localhost.to_string());
    assert_var!(vars, REMOTE_PORT, "0");
    assert_var!(vars, SCRIPT_FILENAME, "/foo/index.php");
    assert_var!(vars, SERVER_ADDR, localhost.to_string());
    assert_var!(vars, SERVER_PORT, "0");
    assert_var!(vars, SCRIPT_NAME, "/index.php");
    assert_var!(vars, PATH_INFO, "/foo/bar");
    assert_var!(vars, SERVER_NAME, localhost.to_string());
    assert_eq!(vars.get("HTTP_COOKIE").unwrap().string().unwrap(), "foo=bar");
    assert_eq!(vars.get("HTTP_HOST").unwrap().string().unwrap(), localhost.to_string());

    let _context = unsafe { Context::from_raw(SapiGlobals::get().server_context) };
    Ok(())
  }

  #[test]
  fn test_log_message() {
    #[derive(Clone, Default)]
    struct TestLayer {
      events: Arc<Mutex<Vec<Level>>>,
    }

    impl<S: Subscriber> Layer<S> for TestLayer {
      fn on_event(&self, event: &Event<'_>, _ctx: tracing_subscriber::layer::Context<'_, S>) {
        let mut visitor = TestVisitor::default();
        event.record(&mut visitor);

        self.events.lock().unwrap().push(*event.metadata().level());
      }
    }

    #[derive(Default)]
    struct TestVisitor {}

    impl Visit for TestVisitor {
      fn record_debug(&mut self, _field: &Field, _value: &dyn std::fmt::Debug) {}
    }

    let test_layer = TestLayer::default();
    let events = test_layer.events.clone();

    let subscriber = tracing_subscriber::registry().with(test_layer);

    tracing::subscriber::with_default(subscriber, || {
      let message = CString::default();

      // Test error level (0-3)
      for level in 0..=3 {
        Sapi::log_message(message.as_ptr(), level);
      }

      // Test warn level (4)
      Sapi::log_message(message.as_ptr(), 4);

      // Test info level (5-6)
      Sapi::log_message(message.as_ptr(), 5);
      Sapi::log_message(message.as_ptr(), 6);

      // Test debug level (7)
      Sapi::log_message(message.as_ptr(), 7);

      // Test ignored level (8)
      Sapi::log_message(message.as_ptr(), 8);
    });

    let captured_events = events.lock().unwrap();

    // Verify error! macro was called for 0-3
    assert_eq!(captured_events[0], Level::ERROR);
    assert_eq!(captured_events[1], Level::ERROR);
    assert_eq!(captured_events[2], Level::ERROR);
    assert_eq!(captured_events[3], Level::ERROR);

    // Verify warn! macro was called for 4
    assert_eq!(captured_events[4], Level::WARN);

    // Verify info! macro was called for 5-6
    assert_eq!(captured_events[5], Level::INFO);
    assert_eq!(captured_events[6], Level::INFO);

    // Verify debug! macro was called for 7
    assert_eq!(captured_events[7], Level::DEBUG);

    // Verify nothing was logged for 8
    assert_eq!(captured_events.len(), 8);
  }
}<|MERGE_RESOLUTION|>--- conflicted
+++ resolved
@@ -182,61 +182,24 @@
 }
 
 extern "C" fn register_server_variables(vars: *mut Zval) {
-<<<<<<< HEAD
   unsafe {
     register_variable(
       SERVER_SOFTWARE,
-      format!(
-        "{}/{} ({})",
-        env!("CARGO_PKG_NAME"),
-        env!("CARGO_PKG_VERSION"),
-        env!("CARGO_PKG_DESCRIPTION"),
-      ),
+      format!("{}/{} ({})", env!("CARGO_PKG_NAME"), env!("CARGO_PKG_VERSION"), env!("CARGO_PKG_DESCRIPTION")),
       vars,
     )
   };
-=======
-  register_variable(
-    SERVER_SOFTWARE,
-    format!("{}/{} ({})", env!("CARGO_PKG_NAME"), env!("CARGO_PKG_VERSION"), env!("CARGO_PKG_DESCRIPTION"),),
-    vars,
-  );
->>>>>>> f7b0de7b
 
   let sapi_globals = SapiGlobals::get();
   let request_info = sapi_globals.request_info();
   if !request_info.request_uri.is_null() {
-<<<<<<< HEAD
-    unsafe {
-      pasir_sys::php_register_variable(
-        REQUEST_URI.as_ptr(),
-        request_info.request_uri.cast_const(),
-        vars,
-      );
-    }
+    unsafe { pasir_sys::php_register_variable(REQUEST_URI.as_ptr(), request_info.request_uri.cast_const(), vars) };
   }
   if !request_info.request_method.is_null() {
-    unsafe {
-      pasir_sys::php_register_variable(REQUEST_METHOD.as_ptr(), request_info.request_method, vars);
-    }
+    unsafe { pasir_sys::php_register_variable(REQUEST_METHOD.as_ptr(), request_info.request_method, vars) };
   }
   if !request_info.query_string.is_null() {
-    unsafe {
-      pasir_sys::php_register_variable(
-        QUERY_STRING.as_ptr(),
-        request_info.query_string.cast_const(),
-        vars,
-      );
-    }
-=======
-    unsafe { pasir::ffi::php_register_variable(REQUEST_URI.as_ptr(), request_info.request_uri.cast_const(), vars) };
-  }
-  if !request_info.request_method.is_null() {
-    unsafe { pasir::ffi::php_register_variable(REQUEST_METHOD.as_ptr(), request_info.request_method, vars) };
-  }
-  if !request_info.query_string.is_null() {
-    unsafe { pasir::ffi::php_register_variable(QUERY_STRING.as_ptr(), request_info.query_string.cast_const(), vars) };
->>>>>>> f7b0de7b
+    unsafe { pasir_sys::php_register_variable(QUERY_STRING.as_ptr(), request_info.query_string.cast_const(), vars) };
   }
 
   if sapi_globals.server_context.is_null() {
@@ -275,13 +238,7 @@
 
   for (name, value) in headers.iter() {
     let header_name = format!("HTTP_{}", name.as_str().to_uppercase().replace('-', "_"));
-    unsafe {
-      register_variable(
-        CString::new(header_name).unwrap().as_c_str(),
-        value.to_str().unwrap(),
-        vars,
-      )
-    };
+    unsafe { register_variable(CString::new(header_name).unwrap().as_c_str(), value.to_str().unwrap(), vars) };
   }
 }
 
@@ -464,18 +421,9 @@
 
   #[test]
   fn test_register_server_variables() -> anyhow::Result<()> {
-<<<<<<< HEAD
     let sapi = TestSapi::new();
-    assert_eq!(
-      unsafe { pasir_sys::php_module_startup(sapi.0, std::ptr::null_mut()) },
-      ZEND_RESULT_CODE_SUCCESS
-    );
+    assert_eq!(unsafe { pasir_sys::php_module_startup(sapi.0, std::ptr::null_mut()) }, ZEND_RESULT_CODE_SUCCESS);
     assert_eq!(unsafe { pasir_sys::php_request_startup() }, ZEND_RESULT_CODE_SUCCESS);
-=======
-    let _sapi = TestSapi::new();
-    assert_eq!(unsafe { pasir::ffi::php_module_startup(_sapi.0, std::ptr::null_mut()) }, ZEND_RESULT_CODE_SUCCESS);
-    assert_eq!(unsafe { pasir::ffi::php_request_startup() }, ZEND_RESULT_CODE_SUCCESS);
->>>>>>> f7b0de7b
 
     let localhost = Ipv4Addr::LOCALHOST;
     let root = PathBuf::from("/foo");
